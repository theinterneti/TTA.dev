"""Prometheus metrics exporter for enhanced metrics."""

from __future__ import annotations

from typing import Any

try:
    from prometheus_client import (
        CollectorRegistry,
        Counter,
        Gauge,
        Histogram,
        Info,
        generate_latest,
    )

    PROMETHEUS_AVAILABLE = True
except ImportError:
    PROMETHEUS_AVAILABLE = False

from .enhanced_collector import get_enhanced_metrics_collector


class PrometheusExporter:
    """
    Export enhanced metrics to Prometheus format.

    Converts PercentileMetrics, SLOMetrics, ThroughputMetrics, and CostMetrics
    to Prometheus metrics with proper labels and cardinality controls.

    Example:
        ```python
        from tta_dev_primitives.observability import PrometheusExporter

        # Create exporter
        exporter = PrometheusExporter()

        # Export metrics
        metrics_text = exporter.export()
        print(metrics_text)  # Prometheus text format

        # Or use with HTTP server
        from prometheus_client import start_http_server
        start_http_server(8000, registry=exporter.registry)
        ```
    """

    def __init__(
        self,
        registry: Any | None = None,
        namespace: str = "tta",
        subsystem: str = "workflow",
        max_label_cardinality: int = 1000,
    ) -> None:
        """
        Initialize Prometheus exporter.

        Args:
            registry: Prometheus registry (creates new if None)
            namespace: Metric namespace prefix
            subsystem: Metric subsystem prefix
            max_label_cardinality: Maximum unique label combinations
        """
        if not PROMETHEUS_AVAILABLE:
            raise ImportError(
                "prometheus_client not installed. Install with: uv pip install prometheus-client"
            )

        self.registry = registry or CollectorRegistry()
        self.namespace = namespace
        self.subsystem = subsystem
        self.max_label_cardinality = max_label_cardinality

        # Track label cardinality
        self._label_combinations: set[tuple[str, ...]] = set()

<<<<<<< HEAD
        # Track last exported values for counters to calculate deltas
        # Format: {(primitive_name, status): last_value}
        self._last_request_totals: dict[tuple[str, str], float] = {}
        # Format: {(primitive_name, operation): last_value}
        self._last_cost_totals: dict[tuple[str, str], float] = {}
        # Format: {primitive_name: last_value}
        self._last_savings_totals: dict[str, float] = {}
=======
        # Track last reported values to calculate increments for Counters
        self._last_request_total: dict[tuple[str, str], float] = {}
        self._last_cost_total: dict[tuple[str, str], float] = {}
        self._last_savings_total: dict[str, float] = {}
>>>>>>> 316009e7

        # Initialize Prometheus metrics
        self._init_metrics()

    def _init_metrics(self) -> None:
        """Initialize Prometheus metric collectors."""
        # Latency histogram (for percentiles)
        self.latency_histogram = Histogram(
            name="primitive_duration_seconds",
            documentation="Primitive execution duration in seconds",
            labelnames=["primitive_name", "primitive_type"],
            namespace=self.namespace,
            subsystem=self.subsystem,
            registry=self.registry,
            buckets=(
                0.001,
                0.005,
                0.01,
                0.025,
                0.05,
                0.1,
                0.25,
                0.5,
                1.0,
                2.5,
                5.0,
                10.0,
            ),
        )

        # SLO compliance gauge
        self.slo_compliance = Gauge(
            name="slo_compliance_ratio",
            documentation="SLO compliance ratio (0.0 to 1.0)",
            labelnames=["primitive_name", "slo_type"],
            namespace=self.namespace,
            subsystem=self.subsystem,
            registry=self.registry,
        )

        # Error budget gauge
        self.error_budget = Gauge(
            name="error_budget_remaining",
            documentation="Remaining error budget (0.0 to 1.0)",
            labelnames=["primitive_name"],
            namespace=self.namespace,
            subsystem=self.subsystem,
            registry=self.registry,
        )

        # Throughput counter
        self.request_total = Counter(
            name="requests_total",
            documentation="Total number of requests",
            labelnames=["primitive_name", "status"],
            namespace=self.namespace,
            subsystem=self.subsystem,
            registry=self.registry,
        )

        # Active requests gauge
        self.active_requests = Gauge(
            name="active_requests",
            documentation="Number of active concurrent requests",
            labelnames=["primitive_name"],
            namespace=self.namespace,
            subsystem=self.subsystem,
            registry=self.registry,
        )

        # Cost counter
        self.cost_total = Counter(
            name="cost_total",
            documentation="Total cost in dollars",
            labelnames=["primitive_name", "operation"],
            namespace=self.namespace,
            subsystem=self.subsystem,
            registry=self.registry,
        )

        # Savings counter
        self.savings_total = Counter(
            name="savings_total",
            documentation="Total savings in dollars",
            labelnames=["primitive_name"],
            namespace=self.namespace,
            subsystem=self.subsystem,
            registry=self.registry,
        )

        # Metadata info
        self.build_info = Info(
            name="build",
            documentation="Build information",
            namespace=self.namespace,
            subsystem=self.subsystem,
            registry=self.registry,
        )
        self.build_info.info(
            {
                "version": "0.1.0",
                "package": "tta-dev-primitives",
                "component": "observability",
            }
        )

    def _check_cardinality(self, labels: tuple[str, ...]) -> bool:
        """
        Check if adding labels would exceed cardinality limit.

        Args:
            labels: Label combination to check

        Returns:
            True if within limit, False otherwise
        """
        if labels in self._label_combinations:
            return True

        if len(self._label_combinations) >= self.max_label_cardinality:
            return False

        self._label_combinations.add(labels)
        return True

    def update_metrics(self) -> None:
        """
        Update Prometheus metrics from enhanced metrics collector.

        Reads current state from EnhancedMetricsCollector and updates
        all Prometheus metrics accordingly.
        """
        collector = get_enhanced_metrics_collector()

        # Update percentile metrics (via histogram observations)
        for name, percentile_metrics in collector._percentile_metrics.items():
            labels = (name, "primitive")
            if not self._check_cardinality(labels):
                continue

            # Record all durations in histogram
            for duration_ms in percentile_metrics.durations:
                self.latency_histogram.labels(
                    primitive_name=name, primitive_type="primitive"
                ).observe(duration_ms / 1000.0)  # Convert to seconds

        # Update SLO metrics
        for name, slo_metrics in collector._slo_metrics.items():
            labels_compliance = (name, "availability")
            labels_budget = (name,)

            if self._check_cardinality(labels_compliance):
                # Availability compliance
                if slo_metrics.config.error_rate_threshold:
                    self.slo_compliance.labels(primitive_name=name, slo_type="availability").set(
                        slo_metrics.availability
                    )

                # Latency compliance
                if slo_metrics.config.threshold_ms:
                    self.slo_compliance.labels(primitive_name=name, slo_type="latency").set(
                        slo_metrics.latency_compliance
                    )

            if self._check_cardinality(labels_budget):
                # Error budget
                self.error_budget.labels(primitive_name=name).set(
                    slo_metrics.error_budget_remaining
                )

        # Update throughput metrics
        for name, throughput_metrics in collector._throughput_metrics.items():
            labels_active = (name,)
            labels_success = (name, "success")

            if self._check_cardinality(labels_active):
                self.active_requests.labels(primitive_name=name).set(
                    throughput_metrics.active_requests
                )

            if self._check_cardinality(labels_success):
<<<<<<< HEAD
                # Counter can only increase, so we increment by the difference
                # from the last exported value
                counter = self.request_total.labels(primitive_name=name, status="success")
                last_value = self._last_request_totals.get(labels_success, 0.0)
                increment = throughput_metrics.total_requests - last_value
                if increment > 0:
                    counter.inc(increment)
                    self._last_request_totals[labels_success] = throughput_metrics.total_requests
=======
                # Track last reported value to calculate increment
                key = (name, "success")
                current_total = throughput_metrics.total_requests
                last_total = self._last_request_total.get(key, 0.0)

                increment = current_total - last_total
                if increment > 0:
                    self.request_total.labels(primitive_name=name, status="success").inc(increment)
                    self._last_request_total[key] = current_total
>>>>>>> 316009e7

        # Update cost metrics
        for name, cost_metrics in collector._cost_metrics.items():
            for operation, cost in cost_metrics.cost_by_operation.items():
                labels_cost = (name, operation)
                if self._check_cardinality(labels_cost):
<<<<<<< HEAD
                    # Counter can only increase, so we increment by the difference
                    # from the last exported value
                    counter = self.cost_total.labels(primitive_name=name, operation=operation)
                    last_value = self._last_cost_totals.get(labels_cost, 0.0)
                    increment = cost - last_value
                    if increment > 0:
                        counter.inc(increment)
                        self._last_cost_totals[labels_cost] = cost

            labels_savings = (name,)
            if self._check_cardinality(labels_savings):
                # Counter can only increase, so we increment by the difference
                # from the last exported value
                counter = self.savings_total.labels(primitive_name=name)
                last_value = self._last_savings_totals.get(name, 0.0)
                increment = cost_metrics.total_savings - last_value
                if increment > 0:
                    counter.inc(increment)
                    self._last_savings_totals[name] = cost_metrics.total_savings
=======
                    # Track last reported value to calculate increment
                    key = (name, operation)
                    last_cost = self._last_cost_total.get(key, 0.0)

                    increment = cost - last_cost
                    if increment > 0:
                        self.cost_total.labels(primitive_name=name, operation=operation).inc(
                            increment
                        )
                        self._last_cost_total[key] = cost

            labels_savings = (name,)
            if self._check_cardinality(labels_savings):
                # Track last reported value to calculate increment
                current_savings = cost_metrics.total_savings
                last_savings = self._last_savings_total.get(name, 0.0)

                increment = current_savings - last_savings
                if increment > 0:
                    self.savings_total.labels(primitive_name=name).inc(increment)
                    self._last_savings_total[name] = current_savings
>>>>>>> 316009e7

    def export(self) -> bytes:
        """
        Export metrics in Prometheus text format.

        Returns:
            Metrics in Prometheus exposition format
        """
        self.update_metrics()
        return generate_latest(self.registry)


# Global exporter instance
_global_exporter: PrometheusExporter | None = None


def get_prometheus_exporter(
    namespace: str = "tta", subsystem: str = "workflow"
) -> PrometheusExporter:
    """
    Get global Prometheus exporter instance.

    Args:
        namespace: Metric namespace prefix
        subsystem: Metric subsystem prefix

    Returns:
        Global PrometheusExporter instance

    Example:
        ```python
        from tta_dev_primitives.observability import get_prometheus_exporter

        exporter = get_prometheus_exporter()
        metrics = exporter.export()
        ```
    """
    global _global_exporter
    if _global_exporter is None:
        _global_exporter = PrometheusExporter(namespace=namespace, subsystem=subsystem)
    return _global_exporter<|MERGE_RESOLUTION|>--- conflicted
+++ resolved
@@ -74,20 +74,10 @@
         # Track label cardinality
         self._label_combinations: set[tuple[str, ...]] = set()
 
-<<<<<<< HEAD
-        # Track last exported values for counters to calculate deltas
-        # Format: {(primitive_name, status): last_value}
-        self._last_request_totals: dict[tuple[str, str], float] = {}
-        # Format: {(primitive_name, operation): last_value}
-        self._last_cost_totals: dict[tuple[str, str], float] = {}
-        # Format: {primitive_name: last_value}
-        self._last_savings_totals: dict[str, float] = {}
-=======
         # Track last reported values to calculate increments for Counters
         self._last_request_total: dict[tuple[str, str], float] = {}
         self._last_cost_total: dict[tuple[str, str], float] = {}
         self._last_savings_total: dict[str, float] = {}
->>>>>>> 316009e7
 
         # Initialize Prometheus metrics
         self._init_metrics()
@@ -269,16 +259,6 @@
                 )
 
             if self._check_cardinality(labels_success):
-<<<<<<< HEAD
-                # Counter can only increase, so we increment by the difference
-                # from the last exported value
-                counter = self.request_total.labels(primitive_name=name, status="success")
-                last_value = self._last_request_totals.get(labels_success, 0.0)
-                increment = throughput_metrics.total_requests - last_value
-                if increment > 0:
-                    counter.inc(increment)
-                    self._last_request_totals[labels_success] = throughput_metrics.total_requests
-=======
                 # Track last reported value to calculate increment
                 key = (name, "success")
                 current_total = throughput_metrics.total_requests
@@ -288,34 +268,12 @@
                 if increment > 0:
                     self.request_total.labels(primitive_name=name, status="success").inc(increment)
                     self._last_request_total[key] = current_total
->>>>>>> 316009e7
 
         # Update cost metrics
         for name, cost_metrics in collector._cost_metrics.items():
             for operation, cost in cost_metrics.cost_by_operation.items():
                 labels_cost = (name, operation)
                 if self._check_cardinality(labels_cost):
-<<<<<<< HEAD
-                    # Counter can only increase, so we increment by the difference
-                    # from the last exported value
-                    counter = self.cost_total.labels(primitive_name=name, operation=operation)
-                    last_value = self._last_cost_totals.get(labels_cost, 0.0)
-                    increment = cost - last_value
-                    if increment > 0:
-                        counter.inc(increment)
-                        self._last_cost_totals[labels_cost] = cost
-
-            labels_savings = (name,)
-            if self._check_cardinality(labels_savings):
-                # Counter can only increase, so we increment by the difference
-                # from the last exported value
-                counter = self.savings_total.labels(primitive_name=name)
-                last_value = self._last_savings_totals.get(name, 0.0)
-                increment = cost_metrics.total_savings - last_value
-                if increment > 0:
-                    counter.inc(increment)
-                    self._last_savings_totals[name] = cost_metrics.total_savings
-=======
                     # Track last reported value to calculate increment
                     key = (name, operation)
                     last_cost = self._last_cost_total.get(key, 0.0)
@@ -337,7 +295,6 @@
                 if increment > 0:
                     self.savings_total.labels(primitive_name=name).inc(increment)
                     self._last_savings_total[name] = current_savings
->>>>>>> 316009e7
 
     def export(self) -> bytes:
         """
