--- conflicted
+++ resolved
@@ -1,6 +1,3 @@
-<<<<<<< HEAD
-node_modules/
-=======
 # === Python ===
 __pycache__/
 *.py[cod]
@@ -167,5 +164,4 @@
 # Logseq personal content
 logseq/journals/
 logseq/logseq/
-logseq/pages/AI\ Research.md
->>>>>>> 89a6a4a5
+logseq/pages/AI\ Research.md