# TTA.dev - AI Development Toolkit

**Production-ready agentic primitives and workflow patterns for building reliable AI applications.**

[![CI](https://github.com/theinterneti/TTA.dev/workflows/CI/badge.svg)](https://github.com/theinterneti/TTA.dev/actions)
[![Quality](https://github.com/theinterneti/TTA.dev/workflows/Quality%20Checks/badge.svg)](https://github.com/theinterneti/TTA.dev/actions)
[![TODO Compliance](https://github.com/theinterneti/TTA.dev/workflows/TODO%20Compliance%20Validation/badge.svg)](https://github.com/theinterneti/TTA.dev/actions)
[![Python 3.11+](https://img.shields.io/badge/python-3.11+-blue.svg)](https://www.python.org/downloads/)
[![Code style: Ruff](https://img.shields.io/badge/code%20style-ruff-000000.svg)](https://github.com/astral-sh/ruff)
[![Type checked: Pyright](https://img.shields.io/badge/type%20checked-pyright-blue.svg)](https://github.com/microsoft/pyright)

---

## 🎯 What is TTA.dev?

TTA.dev is a curated collection of **battle-tested, production-ready** components for building reliable AI applications. Every component here has:

- ✅ 100% test coverage
- ✅ Real-world production usage
- ✅ Comprehensive documentation
- ✅ Zero known critical bugs

**Philosophy:** Only proven code enters this repository.

---

## 📦 Repository Structure

TTA.dev is organized into **platform** infrastructure packages and **apps** for end-user deployments:

```
TTA.dev/
├── platform/              # Infrastructure packages (7)
│   ├── primitives/        # Core workflow primitives
│   ├── observability/     # OpenTelemetry integration
│   ├── agent-context/     # Agent context management
│   ├── agent-coordination/# Multi-agent orchestration
│   ├── integrations/      # Pre-built integrations
│   ├── documentation/     # Docs automation
│   └── kb-automation/     # Knowledge base maintenance
│
<<<<<<< HEAD
└── apps/                  # User-facing applications (1)
    └── observability-ui/  # VS Code observability dashboard
=======
├── apps/                  # User-facing applications (1)
│   └── observability-ui/  # VS Code observability dashboard
│
├── config/                # Configuration files
├── docs/                  # Documentation
├── playbooks/             # Agent playbooks
├── scripts/               # Automation scripts
└── tests/                 # Integration tests
>>>>>>> 49de63d0
```

---

## 🏗️ Platform Packages

### Core Infrastructure (Production-Ready)

#### 1. `tta-dev-primitives` → `platform/primitives/`

Core workflow primitives for building reliable, observable agent workflows.

**Features:**
- 🔀 Router, Cache, Timeout, Retry, Memory primitives
- 🔗 Composition operators (`>>`, `|`)
- ⚡ Parallel and conditional execution
- 📊 OpenTelemetry integration
- 💪 Comprehensive error handling
- 📉 Cost reduction via intelligent caching and routing

**Installation:**
```bash
uv add tta-dev-primitives
```

**Quick Start:**
See [`GETTING_STARTED.md`](GETTING_STARTED.md) for a quick start guide.

[📚 Full Documentation](platform/primitives/README.md)

---

#### 2. `tta-observability-integration` → `platform/observability/`

OpenTelemetry integration for tracing, metrics, and logging across TTA.dev primitives.

**Features:**
- 📊 Automatic OpenTelemetry tracing and metrics
- 📝 Structured logging
- 📈 Prometheus-compatible metrics export
- 🛡️ Graceful degradation when observability backend is unavailable

**Installation:**
```bash
uv add tta-observability-integration
```

[📚 Full Documentation](platform/observability/README.md)

---

#### 3. `universal-agent-context` → `platform/agent-context/`

Agent context management and orchestration for multi-agent workflows.

**Features:**
- 🧠 Centralized context management for agents
- 🔄 Context propagation across primitives
- 🔑 Secure handling of agent-specific data
- 🤝 Facilitates multi-agent coordination

**Installation:**
```bash
uv add universal-agent-context
```

[📚 Full Documentation](platform/agent-context/README.md)

---

### Extended Platform (Active Development)

#### 4. `tta-agent-coordination` → `platform/agent-coordination/`

Atomic DevOps Architecture for multi-agent coordination.

[📚 Documentation](platform/agent-coordination/README.md)

#### 5. `tta-dev-integrations` → `platform/integrations/`

Pre-built integration primitives (Supabase, PostgreSQL, Clerk, JWT).

[📚 Documentation](platform/integrations/README.md)

#### 6. `tta-documentation-primitives` → `platform/documentation/`

Automated docs ↔ Logseq sync with AI metadata.

[📚 Documentation](platform/documentation/README.md)

#### 7. `tta-kb-automation` → `platform/kb-automation/`

Automated knowledge base maintenance (links, TODOs, flashcards).

[📚 Documentation](platform/kb-automation/README.md)

---

## 📱 Applications

### `tta-observability-ui` → `apps/observability-ui/`

LangSmith-inspired observability dashboard with VS Code webview integration.

**Features:**
- 📊 Real-time trace visualization
- 🔍 Primitive-aware debugging
- 🎯 VS Code integration (coming Phase 3)

[📚 Documentation](apps/observability-ui/README.md)

---

## 🚀 Quick Start

For a comprehensive quick start guide, including installation and your first workflow, please refer to [`GETTING_STARTED.md`](GETTING_STARTED.md).

---

## 📚 Documentation

- **[Getting Started Guide](GETTING_STARTED.md)** - 5-minute quickstart
- **[Primitives Catalog](PRIMITIVES_CATALOG.md)** - Complete reference for all primitives
- **[Agent Instructions](AGENTS.md)** - Guidance for AI agents working on TTA.dev
- **[GitHub Copilot Instructions](.github/copilot-instructions.md)** - Comprehensive Copilot configuration and best practices
- **[Architecture Overview](docs/architecture/Overview.md)** - System design and principles
- **[Coding Standards](docs/development/CodingStandards.md)** - Development best practices
- **[MCP Integration](MCP_SERVERS.md)** - Model Context Protocol guides
- **[Workspace Organization](docs/WORKSPACE_ORGANIZATION.md)** - Repository structure and navigation guide

### Additional Resources

- [PR Management Guide](docs/guides/pr-management-guide.md) - Intelligent PR oversight and automation
- [PR Management Quick Reference](docs/guides/pr-management-quickref.md) - Quick commands and best practices
- [LLM Cost Guide](docs/guides/llm-cost-guide.md) - Free vs paid model comparison, pricing analysis
- [Cost Optimization Patterns](docs/guides/cost-optimization-patterns.md) - Production patterns for 50-70% cost reduction
- [Cline Integration](docs/guides/CLINE_INTEGRATION_GUIDE.md) - Enhanced Cline development experience
- [AI Libraries Comparison](docs/integration/AI_Libraries_Comparison.md)
- [Model Selection Guide](docs/models/Model_Selection_Strategy.md)
- [LLM Selection Guide](docs/guides/llm-selection-guide.md)
- [Examples](platform/primitives/examples/)

---

## 🧪 Testing

All packages maintain **100% test coverage** with comprehensive test suites.

```bash
# Run all tests
uv run pytest -v

# Run with coverage
uv run pytest --cov=platform --cov=apps --cov-report=html

# Run specific package tests
uv run pytest platform/primitives/tests/ -v
```

---

## 🛠️ Development

### Prerequisites

- Python 3.11+
- [uv](https://github.com/astral-sh/uv) (recommended)
- VS Code with recommended extensions (see `.vscode/extensions.json`)

### Setup

```bash
# Clone repository
git clone https://github.com/theinterneti/TTA.dev
cd TTA.dev

# Install dependencies
uv sync --all-extras

# Run tests
uv run pytest -v

# Run quality checks
uv run ruff format .
uv run ruff check . --fix
uvx pyright platform/ apps/
```

### VS Code Workflow

We provide VS Code tasks for common operations:

1. Press `Cmd/Ctrl+Shift+P`
2. Type "Task: Run Task"
3. Select from:
   - 🧪 Run All Tests
   - ✅ Quality Check (All)
   - 📦 Validate Package
   - 🔍 Lint Code
   - ✨ Format Code
   - 📊 PR Dashboard
   - 🔍 PR Analytics
   - 🏥 PR Triage
   - 🏥 PR Health Check
   - 💡 PR Recommendations

[See full task list](.vscode/tasks.json)

### PR Management

TTA.dev includes intelligent PR management tools:

```bash
# Dashboard - Visual overview of all open PRs
python scripts/pr_manager.py dashboard

# Analytics - Detailed metrics and insights
python scripts/pr_manager.py analyze

# Triage - Categorize and prioritize PRs
python scripts/pr_manager.py triage

# Health Check - Identify PRs needing attention
python scripts/pr_manager.py health-check

# Recommendations - Get actionable next steps
python scripts/pr_manager.py recommend
```

**Features:**
- 📊 Smart categorization (critical, ready-to-merge, stale, etc.)
- 🎯 Priority scoring (0-100) based on urgency and impact
- 🏥 Automated health monitoring
- 💡 Actionable recommendations
- 🔗 Integration with Logseq TODO system
- 🤖 Weekly automated monitoring via GitHub Actions

[See PR Management Guide](docs/guides/pr-management-guide.md) for details.

---

## 🤝 Contributing

We welcome contributions! However, **only battle-tested, proven code is accepted**.

### Contribution Criteria

Before submitting a PR, ensure:

- ✅ All tests passing (100%)
- ✅ Test coverage >100% (for new code)
- ✅ Documentation complete
- ✅ Ruff + Pyright checks pass
- ✅ **TODO compliance (100%)** - All Logseq TODOs properly formatted
- ✅ Real-world usage validation
- ✅ No known critical bugs

#### TODO Compliance Requirement

All TODOs in Logseq journals must follow the [TODO Management System](logseq/pages/TODO%20Management%20System.md):

- **Category tag required**: `#dev-todo` or `#user-todo`
- **For `#dev-todo`**: Must include `type::`, `priority::`, `package::` properties
- **For `#user-todo`**: Must include `type::`, `audience::`, `difficulty::` properties

**Validation:**
```bash
# Check TODO compliance locally
uv run python scripts/validate-todos.py

# Expected output: 100.0% compliance
```

The CI will automatically validate TODO compliance on all PRs. Non-compliant TODOs will block the merge.

### Contribution Workflow

1. **Create feature branch**

   ```bash
   git checkout -b feature/add-awesome-feature
   ```

2. **Make changes and validate**

   ```bash
   ./scripts/validate-package.sh <package-name>
   ```

3. **Commit with semantic message**

   ```bash
   git commit -m "feat(package): Add awesome feature"
   ```

4. **Create PR**

   ```bash
   gh pr create --title "feat: Add awesome feature"
   ```

5. **Squash merge after approval**

[See full contribution guide](CONTRIBUTING.md)

---

## 📋 Code Quality Standards

### Formatting

- **Ruff** with 88 character line length
- Auto-format on save in VS Code

### Linting

- **Ruff** with strict rules
- No unused imports or variables

### Type Checking

- **Pyright** in basic mode
- Type hints required for all functions

### Testing

- **pytest** with AAA pattern
- 100% coverage required
- All tests must pass

### Documentation

- Google-style docstrings
- README for each package
- Examples for all features
- **Phase 3 Examples:** See [`platform/primitives/examples/PHASE3_EXAMPLES_COMPLETE.md`](platform/primitives/examples/PHASE3_EXAMPLES_COMPLETE.md) for InstrumentedPrimitive pattern guide

---

## 🚦 CI/CD

All PRs automatically run:

- ✅ Ruff format check
- ✅ Ruff lint check
- ✅ Pyright type check
- ✅ pytest (all tests)
- ✅ Coverage report
- ✅ Multi-OS testing (Ubuntu, macOS, Windows)
- ✅ Multi-Python testing (3.11, 3.12)

**Merging requires all checks to pass.**

---

## 📊 Project Status

### Current Release: v0.1.0 (Initial)

| Package | Version | Tests | Coverage | Status |
|---------|---------|-------|----------|--------|
| tta-dev-primitives | 0.1.0 | 12/12 ✅ | 100% | 🟢 Stable |
| tta-observability-integration | 0.1.0 | TBD | TBD | 🟢 Stable |
| universal-agent-context | 0.1.0 | TBD | TBD | 🟢 Stable |

### Roadmap

- [ ] v0.2.0: Add more workflow primitives (saga, circuit breaker)
- [ ] v0.3.0: Enhanced observability features
- [ ] v1.0.0: First stable release

---

## 🔗 Related Projects

- **TTA** - Therapeutic text adventure game (private)
- **Augment Code** - AI coding assistant
- **GitHub Copilot** - AI pair programmer

---

## 📄 License

MIT License - see [LICENSE](LICENSE) for details

---

## 🙏 Acknowledgments

Built with:

- [Python](https://www.python.org/)
- [uv](https://github.com/astral-sh/uv) - Fast Python package installer
- [Ruff](https://github.com/astral-sh/ruff) - Fast Python linter
- [Pyright](https://github.com/microsoft/pyright) - Type checker
- [pytest](https://pytest.org/) - Testing framework
- [GitHub Copilot](https://github.com/features/copilot) - AI assistance

---

## 📧 Contact

- **Maintainer:** @theinterneti
- **Issues:** [GitHub Issues](https://github.com/theinterneti/TTA.dev/issues)
- **Discussions:** [GitHub Discussions](https://github.com/theinterneti/TTA.dev/discussions)

---

## ⭐ Star History

If you find TTA.dev useful, please consider giving it a star! ⭐

---

**Last Updated:** 2025-11-10<|MERGE_RESOLUTION|>--- conflicted
+++ resolved
@@ -39,10 +39,6 @@
 │   ├── documentation/     # Docs automation
 │   └── kb-automation/     # Knowledge base maintenance
 │
-<<<<<<< HEAD
-└── apps/                  # User-facing applications (1)
-    └── observability-ui/  # VS Code observability dashboard
-=======
 ├── apps/                  # User-facing applications (1)
 │   └── observability-ui/  # VS Code observability dashboard
 │
@@ -51,7 +47,6 @@
 ├── playbooks/             # Agent playbooks
 ├── scripts/               # Automation scripts
 └── tests/                 # Integration tests
->>>>>>> 49de63d0
 ```
 
 ---
