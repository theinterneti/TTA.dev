--- conflicted
+++ resolved
@@ -94,14 +94,7 @@
         Raises:
             Exception: If all retries fail
         """
-<<<<<<< HEAD
-        import time
-
-        from ..observability.enhanced_collector import get_enhanced_metrics_collector
-        from ..observability.instrumented_primitive import TRACING_AVAILABLE
-
-=======
->>>>>>> f0d132b8
+
         metrics_collector = get_enhanced_metrics_collector()
 
         # Log workflow start
@@ -121,12 +114,10 @@
         last_error = None
         total_attempts = self.strategy.max_retries + 1
 
-<<<<<<< HEAD
-=======
         # Create tracer once (if tracing available)
+
         tracer = trace.get_tracer(__name__) if TRACING_AVAILABLE else None
 
->>>>>>> f0d132b8
         for attempt in range(total_attempts):
             # Log attempt start
             logger.info(
@@ -141,18 +132,12 @@
             # Record attempt checkpoint
             context.checkpoint(f"retry.attempt_{attempt}.start")
             attempt_start_time = time.time()
-<<<<<<< HEAD
-
-            # Create attempt span (if tracing available)
-            from opentelemetry import trace
-
-            tracer = trace.get_tracer(__name__) if TRACING_AVAILABLE else None
-=======
->>>>>>> f0d132b8
 
             try:
                 if tracer and TRACING_AVAILABLE:
-                    with tracer.start_as_current_span(f"retry.attempt_{attempt}") as span:
+                    with tracer.start_as_current_span(
+                        f"retry.attempt_{attempt}"
+                    ) as span:
                         span.set_attribute("retry.attempt", attempt + 1)
                         span.set_attribute("retry.max_attempts", total_attempts)
                         span.set_attribute(
@@ -162,7 +147,9 @@
                         try:
                             result = await self.primitive.execute(input_data, context)
                             span.set_attribute("retry.status", "success")
-                            span.set_attribute("retry.succeeded_on_attempt", attempt + 1)
+                            span.set_attribute(
+                                "retry.succeeded_on_attempt", attempt + 1
+                            )
                         except Exception as e:
                             span.set_attribute("retry.status", "error")
                             span.set_attribute("retry.error", str(e))
