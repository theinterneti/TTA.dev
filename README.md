--- conflicted
+++ resolved
@@ -109,10 +109,7 @@
 - **[Getting Started Guide](GETTING_STARTED.md)** - 5-minute quickstart
 - **[Primitives Catalog](PRIMITIVES_CATALOG.md)** - Complete reference for all primitives
 - **[Agent Instructions](AGENTS.md)** - Guidance for AI agents working on TTA.dev
-<<<<<<< HEAD
-=======
 - **[GitHub Copilot Instructions](.github/copilot-instructions.md)** - Comprehensive Copilot configuration and best practices
->>>>>>> 89a6a4a5
 - **[Architecture Overview](docs/architecture/Overview.md)** - System design and principles
 - **[Coding Standards](docs/development/CodingStandards.md)** - Development best practices
 - **[MCP Integration](MCP_SERVERS.md)** - Model Context Protocol guides
@@ -120,11 +117,8 @@
 
 ### Additional Resources
 
-<<<<<<< HEAD
-=======
 - [PR Management Guide](docs/guides/pr-management-guide.md) - Intelligent PR oversight and automation
 - [PR Management Quick Reference](docs/guides/pr-management-quickref.md) - Quick commands and best practices
->>>>>>> 89a6a4a5
 - [LLM Cost Guide](docs/guides/llm-cost-guide.md) - Free vs paid model comparison, pricing analysis
 - [Cost Optimization Patterns](docs/guides/cost-optimization-patterns.md) - Production patterns for 50-70% cost reduction
 - [AI Libraries Comparison](docs/integration/AI_Libraries_Comparison.md)
@@ -190,11 +184,6 @@
    - 📦 Validate Package
    - 🔍 Lint Code
    - ✨ Format Code
-<<<<<<< HEAD
-
-[See full task list](.vscode/tasks.json)
-
-=======
    - 📊 PR Dashboard
    - 🔍 PR Analytics
    - 🏥 PR Triage
@@ -234,7 +223,6 @@
 
 [See PR Management Guide](docs/guides/pr-management-guide.md) for details.
 
->>>>>>> 89a6a4a5
 ---
 
 ## 🤝 Contributing
