--- conflicted
+++ resolved
@@ -6,13 +6,10 @@
 from collections.abc import Callable
 from typing import Any
 
-<<<<<<< HEAD
-=======
 from opentelemetry import trace
 
 from ..observability.enhanced_collector import get_enhanced_metrics_collector
 from ..observability.instrumented_primitive import TRACING_AVAILABLE
->>>>>>> 545906d7
 from ..observability.logging import get_logger
 from .base import WorkflowContext, WorkflowPrimitive
 
@@ -74,14 +71,6 @@
         Raises:
             Exception: If the selected primitive fails
         """
-<<<<<<< HEAD
-        import time
-
-        from ..observability.enhanced_collector import get_enhanced_metrics_collector
-        from ..observability.instrumented_primitive import TRACING_AVAILABLE
-
-=======
->>>>>>> 545906d7
         metrics_collector = get_enhanced_metrics_collector()
 
         # Log workflow start
@@ -171,18 +160,17 @@
         branch_start_time = time.time()
 
         # Create branch span (if tracing available)
-<<<<<<< HEAD
-        from opentelemetry import trace
-
-=======
->>>>>>> 545906d7
         tracer = trace.get_tracer(__name__) if TRACING_AVAILABLE else None
 
         if tracer and TRACING_AVAILABLE:
-            with tracer.start_as_current_span(f"conditional.branch_{branch_name}") as span:
+            with tracer.start_as_current_span(
+                f"conditional.branch_{branch_name}"
+            ) as span:
                 span.set_attribute("branch.name", branch_name)
                 span.set_attribute("branch.condition_result", condition_result)
-                span.set_attribute("branch.primitive_type", selected_primitive.__class__.__name__)
+                span.set_attribute(
+                    "branch.primitive_type", selected_primitive.__class__.__name__
+                )
 
                 try:
                     result = await selected_primitive.execute(input_data, context)
@@ -290,14 +278,6 @@
         Raises:
             Exception: If the selected primitive fails
         """
-<<<<<<< HEAD
-        import time
-
-        from ..observability.enhanced_collector import get_enhanced_metrics_collector
-        from ..observability.instrumented_primitive import TRACING_AVAILABLE
-
-=======
->>>>>>> 545906d7
         metrics_collector = get_enhanced_metrics_collector()
 
         # Log workflow start
@@ -327,17 +307,10 @@
                 correlation_id=context.correlation_id,
             )
             raise
-<<<<<<< HEAD
 
         selector_duration_ms = (time.time() - selector_start_time) * 1000
         context.checkpoint("switch.selector_eval.end")
 
-=======
-
-        selector_duration_ms = (time.time() - selector_start_time) * 1000
-        context.checkpoint("switch.selector_eval.end")
-
->>>>>>> 545906d7
         # Log selector evaluation result
         logger.info(
             "switch_selector_evaluated",
@@ -398,18 +371,15 @@
         case_start_time = time.time()
 
         # Create case span (if tracing available)
-<<<<<<< HEAD
-        from opentelemetry import trace
-
-=======
->>>>>>> 545906d7
         tracer = trace.get_tracer(__name__) if TRACING_AVAILABLE else None
 
         if tracer and TRACING_AVAILABLE:
             with tracer.start_as_current_span(f"switch.{case_name}") as span:
                 span.set_attribute("case.name", case_name)
                 span.set_attribute("case.key", case_key)
-                span.set_attribute("case.primitive_type", selected_primitive.__class__.__name__)
+                span.set_attribute(
+                    "case.primitive_type", selected_primitive.__class__.__name__
+                )
 
                 try:
                     result = await selected_primitive.execute(input_data, context)
